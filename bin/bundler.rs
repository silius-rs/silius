use aa_bundler::{
    bundler::Bundler,
    models::wallet::Wallet,
    rpc::{
        debug::DebugApiServerImpl, debug_api::DebugApiServer, eth::EthApiServerImpl,
        eth_api::EthApiServer,
    },
    uopool::server::uopool::uo_pool_client::UoPoolClient,
    utils::{parse_address, parse_u256},
};
use anyhow::Result;
use clap::Parser;
use ethers::{
<<<<<<< HEAD
    prelude::gas_oracle::ProviderOracle,
    providers::{Http, Provider},
=======
    providers::{Http, Middleware, Provider},
>>>>>>> 1cf76ca4
    types::{Address, U256},
};
use expanded_pathbuf::ExpandedPathBuf;
use jsonrpsee::{core::server::rpc_module::Methods, server::ServerBuilder, tracing::info};
use std::{future::pending, panic, sync::Arc};

#[derive(Parser)]
#[clap(
    name = "aa-bundler",
    about = "Bundler for EIP-4337 Account Abstraction"
)]
pub struct Opt {
    #[clap(long)]
    pub mnemonic_file: ExpandedPathBuf,

    #[clap(long, value_delimiter=',', value_parser=parse_address)]
    pub entry_points: Vec<Address>,

    #[clap(long, value_parser=parse_u256)]
    pub chain_id: U256,

    #[clap(long)]
    pub no_uopool: bool,

    #[clap(flatten)]
    pub uopool_opts: aa_bundler::uopool::UoPoolOpts,

    #[clap(long, value_parser=parse_u256)]
    pub max_verification_gas: U256,

    #[clap(long)]
    pub no_rpc: bool,

    #[clap(long, default_value = "127.0.0.1:3000")]
    pub rpc_listen_address: String,

    // execution client rpc endpoint
<<<<<<< HEAD
    #[clap(long, default_value = "127.0.0.1:8545")]
=======
    #[clap(long, default_value = "http://127.0.0.1:8545")]
>>>>>>> 1cf76ca4
    pub eth_client_address: String,

    #[clap(flatten)]
    pub bundler_opts: aa_bundler::bundler::BundlerOpts,
}

fn main() -> Result<()> {
    let opt: Opt = Opt::parse();

    tracing_subscriber::fmt::init();

    std::thread::Builder::new()
        .stack_size(128 * 1024 * 1024)
        .spawn(move || {
            let rt = tokio::runtime::Builder::new_multi_thread()
                .enable_all()
                .thread_stack_size(128 * 1024 * 1024)
                .build()?;

            rt.block_on(async move {
                info!("Starting AA - Bundler");

                let eth_provider =
                    Arc::new(Provider::<Http>::try_from(opt.eth_client_address.clone())?);
                info!(
                    "Connected to Ethereum execution client at {}: {}",
                    opt.eth_client_address,
                    eth_provider.client_version().await?
                );

                let wallet = Wallet::from_file(opt.mnemonic_file, opt.chain_id)?;
                info!("{:?}", wallet.signer);

                let eth_provider =
                    Arc::new(Provider::<Http>::try_from(opt.eth_client_address.clone())?);
                let gas_oracle = Arc::new(ProviderOracle::new(Provider::<Http>::try_from(
                    opt.eth_client_address,
                )?));

                let _bundler = Bundler::new(wallet);

                if !opt.no_uopool {
                    aa_bundler::uopool::run(
                        opt.uopool_opts,
                        opt.entry_points,
                        eth_provider,
                        gas_oracle,
                        opt.max_verification_gas,
                        opt.chain_id,
                    )
                    .await?;
                }

                if !opt.no_rpc {
                    tokio::spawn({
                        async move {
                            let jsonrpc_server = ServerBuilder::default()
                                .build(&opt.rpc_listen_address)
                                .await?;

                            let mut api = Methods::new();
                            let uopool_grpc_client = UoPoolClient::connect(format!(
                                "http://{}",
                                opt.uopool_opts.uopool_grpc_listen_address
                            ))
                            .await?;

                            #[cfg(debug_assertions)]
                            api.merge(
                                DebugApiServerImpl {
                                    uopool_grpc_client: uopool_grpc_client.clone(),
                                }
                                .into_rpc(),
                            )?;
                            api.merge(
                                EthApiServerImpl {
                                    call_gas_limit: 100_000_000,
                                    uopool_grpc_client,
                                }
                                .into_rpc(),
                            )?;

                            let _jsonrpc_server_handle = jsonrpc_server.start(api.clone())?;
                            info!("JSON-RPC server listening on {}", opt.rpc_listen_address);

                            pending::<Result<()>>().await
                        }
                    });
                }

                pending().await
            })
        })?
        .join()
        .unwrap_or_else(|e| panic::resume_unwind(e))
}<|MERGE_RESOLUTION|>--- conflicted
+++ resolved
@@ -11,13 +11,11 @@
 use anyhow::Result;
 use clap::Parser;
 use ethers::{
-<<<<<<< HEAD
+    providers::{Http, Middleware, Provider},
+    {
     prelude::gas_oracle::ProviderOracle,
-    providers::{Http, Provider},
-=======
-    providers::{Http, Middleware, Provider},
->>>>>>> 1cf76ca4
     types::{Address, U256},
+},
 };
 use expanded_pathbuf::ExpandedPathBuf;
 use jsonrpsee::{core::server::rpc_module::Methods, server::ServerBuilder, tracing::info};
@@ -54,11 +52,7 @@
     pub rpc_listen_address: String,
 
     // execution client rpc endpoint
-<<<<<<< HEAD
-    #[clap(long, default_value = "127.0.0.1:8545")]
-=======
     #[clap(long, default_value = "http://127.0.0.1:8545")]
->>>>>>> 1cf76ca4
     pub eth_client_address: String,
 
     #[clap(flatten)]
