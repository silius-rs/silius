--- conflicted
+++ resolved
@@ -5,10 +5,4 @@
 pub mod rpc;
 pub mod types;
 pub mod uopool;
-<<<<<<< HEAD
-pub(crate) mod util;
-
-pub use util::*;
-=======
-pub mod utils;
->>>>>>> d6ffc213
+pub mod utils;